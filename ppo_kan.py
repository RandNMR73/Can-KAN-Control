--- conflicted
+++ resolved
@@ -181,14 +181,9 @@
   best_model, hist = ppo.train(args.max_evals)
 
   print(f"rolling out best model") 
-<<<<<<< HEAD
-  env = gym.make("CartLatAccel-v0", noise_mode=args.noise_mode, env_bs=1, render_mode=args.render)
-  states, actions, rewards, dones, next_state= ppo.rollout(env, best_model, max_steps=200, device=device, deterministic=True)
-=======
   # env = gym.make("CartLatAccel-v0", noise_mode=args.noise_mode, env_bs=1, render_mode=args.render)
   env = CartLatAccelEnv(noise_mode=args.noise_mode, env_bs=1, render_mode=args.render)
-  states, actions, rewards, dones, next_state= ppo.rollout(env, best_model, max_steps=200, deterministic=True)
->>>>>>> 112257f2
+  states, actions, rewards, dones, next_state= ppo.rollout(env, best_model, max_steps=200, device=device, deterministic=True)
   print(f"reward {sum(rewards)}")
 
   if args.save_model:
