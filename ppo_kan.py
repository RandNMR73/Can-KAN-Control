import os
import time
import torch
import argparse
import numpy as np
import torch.nn as nn
import torch.optim as optim
import gymnasium as gym
# import gym_cartlataccel
from gym_cartlataccel.env import BatchedCartLatAccelEnv as CartLatAccelEnv
from torchrl.data import ReplayBuffer, LazyTensorStorage
from tensordict import TensorDict
from model import ActorCritic, KANActorCritic

import warnings
warnings.filterwarnings("ignore", category=UserWarning)

class PPO:
  def __init__(self, env, model, lr=1e-1, gamma=0.99, lam=0.95, clip_range=0.2, epochs=1, n_steps=100, ent_coeff=0.01, bs=100, env_bs=1, device='cuda', debug=False, seed=42):
    self.env = env
    self.env_bs = env_bs
    self.model = model.to(device)
    self.gamma = gamma
    self.lam = lam
    self.clip_range = clip_range
    self.epochs = epochs
    self.n_steps = n_steps
    self.ent_coeff = ent_coeff
    self.optimizer = optim.Adam(self.model.parameters(), lr=lr)
    self.replay_buffer = ReplayBuffer(storage=LazyTensorStorage(max_size=10000, device=device), batch_size=bs)
    self.bs = bs
    self.hist = []
    self.start = time.time()
    self.device = device
    self.debug = debug
    self.seed = seed
    self.seed_env()
    self.is_mlp = isinstance(self.model, ActorCritic)

  def seed_env(self):
    np.random.seed(self.seed)
    torch.manual_seed(self.seed)
    if self.device == 'cuda':
      torch.cuda.manual_seed(self.seed)
    self.env.reset(seed=self.seed)

  def compute_gae(self, rewards, values, done, next_value):
    returns, advantages = np.zeros_like(rewards), np.zeros_like(rewards)
    gae = 0
    for t in reversed(range(len(rewards))):
      delta = rewards[t] + self.gamma*next_value*(1-done[t]) - values[t]
      gae = delta + self.gamma*self.lam*(1-done[t])*gae
      advantages[t] = gae
      returns[t] = gae + values[t]
      next_value = values[t]
    return returns, advantages

  def evaluate_cost(self, states, actions, returns, advantages, logprob):
    kan_reg_loss = 0
    # kan_reg_loss = 0.01 * (self.model.actor.kan.regularization_loss()) if not self.is_mlp else 0
    new_logprob = self.model.actor.get_logprob(states, actions)
    entropy = (torch.log(self.model.actor.std) + 0.5 * (1 + torch.log(torch.tensor(2 * torch.pi)))).sum(dim=-1)
    ratio = torch.exp(new_logprob-logprob).squeeze()
    surr1 = ratio * advantages
    surr2 = torch.clamp(ratio, 1-self.clip_range, 1+self.clip_range) * advantages
    actor_loss = -torch.min(surr1, surr2).mean()
    critic_loss = nn.MSELoss()(self.model.critic(states).squeeze(), returns)
    entropy_loss = -self.ent_coeff * entropy.mean()
    return {"actor": actor_loss, "critic": critic_loss, "entropy": entropy_loss, "kan_reg": kan_reg_loss}

  @staticmethod
  def rollout(env, model, max_steps=1000, deterministic=False, device='cuda'):
    states, actions, rewards, dones  = [], [], [], []
    state, _ = env.reset()

    for _ in range(max_steps):
      state_tensor = torch.FloatTensor(state).to(device)
      action = model.get_action(state_tensor, deterministic=deterministic)
      next_state, reward, terminated, truncated, info = env.step(action)
      states.append(state)
      actions.append(action)
      rewards.append(reward)
      done = terminated or truncated
      dones.append(done)

      state = next_state
      if done:
        state, _ = env.reset()
    return states, actions, rewards, dones, next_state

  def train(self, max_evals=1000):
    eps = 0
    while True:
      # rollout
      start = time.perf_counter()
      states, actions, rewards, dones, next_state = self.rollout(self.env, self.model.actor, self.n_steps, device=self.device)
      rollout_time = time.perf_counter()-start

      # compute gae
      start = time.perf_counter()
      with torch.no_grad():
        state_tensor = torch.FloatTensor(np.array(states)).to(self.device)
        next_state_tensor = torch.FloatTensor(next_state).to(self.device)
        action_tensor = torch.FloatTensor(np.array(actions)).to(self.device)
        values = self.model.critic(state_tensor).cpu().numpy().squeeze()
        next_values = self.model.critic(next_state_tensor).cpu().numpy().squeeze()

        self.model.actor.std = self.model.actor.log_std.exp().to(self.device) # update std
        logprobs_tensor = self.model.actor.get_logprob(state_tensor, action_tensor).cpu().numpy().squeeze()

      returns, advantages = self.compute_gae(np.array(rewards), values, np.array(dones), next_values)
      gae_time = time.perf_counter()-start

      # add to buffer
      start = time.perf_counter()
      episode_dict = TensorDict(
        {
          "states": state_tensor,
          "actions": action_tensor,
          "returns": torch.FloatTensor(returns).to(self.device),
          "advantages": torch.FloatTensor(advantages).to(self.device),
          "logprobs": logprobs_tensor,
        },
        batch_size=self.n_steps
      )
      self.replay_buffer.extend(episode_dict)
      buffer_time = time.perf_counter() - start

      # update
      start = time.perf_counter()
      for _ in range(self.epochs):
        for i, batch in enumerate(self.replay_buffer):
          advantages = (batch['advantages']-torch.mean(batch['advantages']))/(torch.std(batch['advantages'])+1e-8)
          costs = self.evaluate_cost(batch['states'], batch['actions'], batch['returns'], advantages, batch['logprobs'])
          loss = costs["actor"] + 0.5 * costs["critic"] + costs["entropy"] + costs["kan_reg"]
          self.optimizer.zero_grad()
          loss.backward()
          self.optimizer.step()
          break
      self.replay_buffer.empty() # clear buffer
      update_time = time.perf_counter() - start

      # debug info
      if self.debug:
        print(f"critic loss {costs['critic'].item():.3f} entropy {costs['entropy'].item():.3f} mean action {np.mean(abs(np.array(actions)))}")
        print(f"Runtimes: rollout {rollout_time:.3f}, gae {gae_time:.3f}, buffer {buffer_time:.3f}, update {update_time:.3f}")

      eps += self.env_bs
      avg_reward = np.sum(rewards)/self.env_bs

      if eps > max_evals:
        print(f"Total time: {time.time() - self.start}")
        break
      else:
        # print(f'actor KAN weights {self.model.actor.kan.layers[0].scaled_spline_weight.mean():3f}')
        # check weights of mlp to make sure seeded properly
        if self.is_mlp:
          print(f"mlp weights {self.model.actor.mlp[0].weight.mean().item()}")
        print(f"mean action {np.mean(abs(np.array(actions)))} std {self.model.actor.std.mean().item()}")
        print(f"eps {eps:.2f}, reward {avg_reward:.3f}, t {time.time()-self.start:.2f}")
        print(f"Runtimes: rollout {rollout_time:.3f}, gae {gae_time:.3f}, buffer {buffer_time:.3f}, update {update_time:.3f}")
        self.hist.append((eps, avg_reward))

    return self.model.actor, self.hist

if __name__ == "__main__":
  parser = argparse.ArgumentParser()
  parser.add_argument("--max_evals", type=int, default=50000)
  parser.add_argument("--env_bs", type=int, default=1000)
  parser.add_argument("--save_model", default=False)
  parser.add_argument("--noise_mode", default=None)
  parser.add_argument("--model", default="kan")
  parser.add_argument("--seed", type=int, default=42)
  parser.add_argument("--render", default="human")
  args = parser.parse_args()

  print(f"training ppo with max_evals {args.max_evals}") 
  # env = gym.make("CartLatAccel-v0", noise_mode=args.noise_mode, env_bs=args.env_bs)
  env = CartLatAccelEnv(noise_mode=args.noise_mode, env_bs=args.env_bs)
  if args.model == "kan":
    model = KANActorCritic(env.observation_space.shape[-1], {"pi": [32], "vf": [32]}, env.action_space.shape[-1])
  else:
    model = ActorCritic(env.observation_space.shape[-1], {"pi": [32], "vf": [32]}, env.action_space.shape[-1])
  device = torch.device("cuda" if torch.cuda.is_available() else "cpu")
  ppo = PPO(env, model, env_bs=args.env_bs, device=device, seed=args.seed)
  best_model, hist = ppo.train(args.max_evals)

  print(f"rolling out best model") 
  # env = gym.make("CartLatAccel-v0", noise_mode=args.noise_mode, env_bs=1, render_mode=args.render)
  env = CartLatAccelEnv(noise_mode=args.noise_mode, env_bs=1, render_mode=args.render)
<<<<<<< HEAD
  states, actions, rewards, dones, next_state= ppo.rollout(env, best_model, max_steps=200, device=device, deterministic=True)
  print(f"reward {sum(rewards)}")
=======
  env.reset(seed=args.seed)
  states, actions, rewards, dones, next_state= ppo.rollout(env, best_model, max_steps=200, deterministic=True)
  print(f"reward {sum(rewards)[0]}")
>>>>>>> a6c7e9e9

  if args.save_model:
    os.makedirs('out', exist_ok=True)
    torch.save(best_model, 'out/best.pt')<|MERGE_RESOLUTION|>--- conflicted
+++ resolved
@@ -188,14 +188,9 @@
   print(f"rolling out best model") 
   # env = gym.make("CartLatAccel-v0", noise_mode=args.noise_mode, env_bs=1, render_mode=args.render)
   env = CartLatAccelEnv(noise_mode=args.noise_mode, env_bs=1, render_mode=args.render)
-<<<<<<< HEAD
-  states, actions, rewards, dones, next_state= ppo.rollout(env, best_model, max_steps=200, device=device, deterministic=True)
-  print(f"reward {sum(rewards)}")
-=======
   env.reset(seed=args.seed)
   states, actions, rewards, dones, next_state= ppo.rollout(env, best_model, max_steps=200, deterministic=True)
   print(f"reward {sum(rewards)[0]}")
->>>>>>> a6c7e9e9
 
   if args.save_model:
     os.makedirs('out', exist_ok=True)
